/*
Copyright (c) 2009-2018 Roger Light <roger@atchoo.org>

All rights reserved. This program and the accompanying materials
are made available under the terms of the Eclipse Public License v1.0
and Eclipse Distribution License v1.0 which accompany this distribution.
 
The Eclipse Public License is available at
   http://www.eclipse.org/legal/epl-v10.html
and the Eclipse Distribution License is available at
  http://www.eclipse.org/org/documents/edl-v10.php.
 
Contributors:
   Roger Light - initial implementation and documentation.
*/

#include "config.h"

#include <stdlib.h>
#include <string.h>

#include "memory_mosq.h"

#ifdef REAL_WITH_MEMORY_TRACKING
#  if defined(__APPLE__)
#    include <malloc/malloc.h>
#    define malloc_usable_size malloc_size
#  elif defined(__FreeBSD__)
#    include <malloc_np.h>
#  else
#    include <malloc.h>
#  endif
#endif

#ifdef REAL_WITH_MEMORY_TRACKING
static unsigned long memcount = 0;
static unsigned long max_memcount = 0;
#endif

<<<<<<< HEAD
#ifdef WITH_BROKER
static size_t mem_limit = 0;
void memory__set_limit(size_t lim)
{
#ifdef LINUX
	struct rlimit r;

	r.rlim_cur = lim;
	r.rlim_max = lim;

	setrlimit(RLIMIT_CPU, &r);

	mem_limit = 0;
#else
	mem_limit = lim;
#endif
}
#endif

void *_mosquitto_calloc(size_t nmemb, size_t size)
=======
void *mosquitto__calloc(size_t nmemb, size_t size)
>>>>>>> 84520296
{
#ifdef REAL_WITH_MEMORY_TRACKING
	if(mem_limit && memcount + size > mem_limit){
		return NULL;
	}
#endif
	void *mem = calloc(nmemb, size);

#ifdef REAL_WITH_MEMORY_TRACKING
	if(mem){
		memcount += malloc_usable_size(mem);
		if(memcount > max_memcount){
			max_memcount = memcount;
		}
	}
#endif

	return mem;
}

void mosquitto__free(void *mem)
{
#ifdef REAL_WITH_MEMORY_TRACKING
	if(!mem){
		return;
	}
	memcount -= malloc_usable_size(mem);
#endif
	free(mem);
}

void *mosquitto__malloc(size_t size)
{
#ifdef REAL_WITH_MEMORY_TRACKING
	if(mem_limit && memcount + size > mem_limit){
		return NULL;
	}
#endif
	void *mem = malloc(size);

#ifdef REAL_WITH_MEMORY_TRACKING
	if(mem){
		memcount += malloc_usable_size(mem);
		if(memcount > max_memcount){
			max_memcount = memcount;
		}
	}
#endif

	return mem;
}

#ifdef REAL_WITH_MEMORY_TRACKING
unsigned long mosquitto__memory_used(void)
{
	return memcount;
}

unsigned long mosquitto__max_memory_used(void)
{
	return max_memcount;
}
#endif

void *mosquitto__realloc(void *ptr, size_t size)
{
#ifdef REAL_WITH_MEMORY_TRACKING
	if(mem_limit && memcount + size > mem_limit){
		return NULL;
	}
#endif
	void *mem;
#ifdef REAL_WITH_MEMORY_TRACKING
	if(ptr){
		memcount -= malloc_usable_size(ptr);
	}
#endif
	mem = realloc(ptr, size);

#ifdef REAL_WITH_MEMORY_TRACKING
	if(mem){
		memcount += malloc_usable_size(mem);
		if(memcount > max_memcount){
			max_memcount = memcount;
		}
	}
#endif

	return mem;
}

char *mosquitto__strdup(const char *s)
{
#ifdef REAL_WITH_MEMORY_TRACKING
	if(mem_limit && memcount + strlen(s) > mem_limit){
		return NULL;
	}
#endif
	char *str = strdup(s);

#ifdef REAL_WITH_MEMORY_TRACKING
	if(str){
		memcount += malloc_usable_size(str);
		if(memcount > max_memcount){
			max_memcount = memcount;
		}
	}
#endif

	return str;
}
<|MERGE_RESOLUTION|>--- conflicted
+++ resolved
@@ -37,7 +37,6 @@
 static unsigned long max_memcount = 0;
 #endif
 
-<<<<<<< HEAD
 #ifdef WITH_BROKER
 static size_t mem_limit = 0;
 void memory__set_limit(size_t lim)
@@ -57,10 +56,7 @@
 }
 #endif
 
-void *_mosquitto_calloc(size_t nmemb, size_t size)
-=======
 void *mosquitto__calloc(size_t nmemb, size_t size)
->>>>>>> 84520296
 {
 #ifdef REAL_WITH_MEMORY_TRACKING
 	if(mem_limit && memcount + size > mem_limit){
