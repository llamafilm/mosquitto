--- conflicted
+++ resolved
@@ -154,14 +154,10 @@
 	free(cfg->keyfile);
 	free(cfg->ciphers);
 	free(cfg->tls_version);
-<<<<<<< HEAD
 	free(cfg->tls_engine);
 	free(cfg->tls_engine_kpass_sha1);
 	free(cfg->keyform);
-#  ifdef WITH_TLS_PSK
-=======
 #  ifdef FINAL_WITH_TLS_PSK
->>>>>>> c3c8c99f
 	free(cfg->psk);
 	free(cfg->psk_identity);
 #  endif
@@ -1020,7 +1016,6 @@
 		mosquitto_lib_cleanup();
 		return 1;
 	}
-<<<<<<< HEAD
 	if(cfg->tls_engine && mosquitto_string_option(mosq, MOSQ_OPT_TLS_ENGINE, cfg->tls_engine)){
 		if(!cfg->quiet) fprintf(stderr, "Error: Problem setting TLS engine.\n");
 		mosquitto_lib_cleanup();
@@ -1036,10 +1031,7 @@
 		mosquitto_lib_cleanup();
 		return 1;
 	}
-#  ifdef WITH_TLS_PSK
-=======
 #  ifdef FINAL_WITH_TLS_PSK
->>>>>>> c3c8c99f
 	if(cfg->psk && mosquitto_tls_psk_set(mosq, cfg->psk, cfg->psk_identity, NULL)){
 		if(!cfg->quiet) fprintf(stderr, "Error: Problem setting TLS-PSK options.\n");
 		mosquitto_lib_cleanup();
