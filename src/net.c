--- conflicted
+++ resolved
@@ -456,7 +456,7 @@
 #  endif
 	int rc;
 
-<<<<<<< HEAD
+#if OPENSSL_VERSION_NUMBER < 0x30000000L
 	if(listener->cafile || listener->capath){
 		rc = SSL_CTX_load_verify_locations(listener->ssl_ctx, listener->cafile, listener->capath);
 		if(rc == 0){
@@ -467,19 +467,6 @@
 			}else{
 				log__printf(NULL, MOSQ_LOG_ERR, "Error: Unable to load CA certificates. Check capath \"%s\".", listener->capath);
 			}
-			net__print_ssl_error(NULL);
-			return 1;
-=======
-#if OPENSSL_VERSION_NUMBER < 0x30000000L
-	rc = SSL_CTX_load_verify_locations(listener->ssl_ctx, listener->cafile, listener->capath);
-	if(rc == 0){
-		if(listener->cafile && listener->capath){
-			log__printf(NULL, MOSQ_LOG_ERR, "Error: Unable to load CA certificates. Check cafile \"%s\" and capath \"%s\".", listener->cafile, listener->capath);
-		}else if(listener->cafile){
-			log__printf(NULL, MOSQ_LOG_ERR, "Error: Unable to load CA certificates. Check cafile \"%s\".", listener->cafile);
-		}else{
-			log__printf(NULL, MOSQ_LOG_ERR, "Error: Unable to load CA certificates. Check capath \"%s\".", listener->capath);
->>>>>>> 27745154
 		}
 	}
 #else
