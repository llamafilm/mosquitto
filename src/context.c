/*
Copyright (c) 2009-2019 Roger Light <roger@atchoo.org>

All rights reserved. This program and the accompanying materials
are made available under the terms of the Eclipse Public License v1.0
and Eclipse Distribution License v1.0 which accompany this distribution.
 
The Eclipse Public License is available at
   http://www.eclipse.org/legal/epl-v10.html
and the Eclipse Distribution License is available at
  http://www.eclipse.org/org/documents/edl-v10.php.
 
Contributors:
   Roger Light - initial implementation and documentation.
*/

#include "config.h"

#include <assert.h>
#include <time.h>

#include "mosquitto_broker_internal.h"
#include "alias_mosq.h"
#include "memory_mosq.h"
#include "packet_mosq.h"
#include "property_mosq.h"
#include "time_mosq.h"
<<<<<<< HEAD
=======
#include "util_mosq.h"
>>>>>>> 70cc79a6
#include "will_mosq.h"

#include "uthash.h"

struct mosquitto *context__init(struct mosquitto_db *db, mosq_sock_t sock)
{
	struct mosquitto *context;
	char address[1024];

	context = mosquitto__calloc(1, sizeof(struct mosquitto));
	if(!context) return NULL;
	
	context->pollfd_index = -1;
	mosquitto__set_state(context, mosq_cs_new);
	context->sock = sock;
	context->last_msg_in = mosquitto_time();
	context->next_msg_out = mosquitto_time() + 60;
	context->keepalive = 60; /* Default to 60s */
	context->clean_start = true;
	context->id = NULL;
	context->last_mid = 0;
	context->will = NULL;
	context->username = NULL;
	context->password = NULL;
	context->listener = NULL;
	context->acl_list = NULL;

	/* is_bridge records whether this client is a bridge or not. This could be
	 * done by looking at context->bridge for bridges that we create ourself,
	 * but incoming bridges need some other way of being recorded. */
	context->is_bridge = false;

	context->in_packet.payload = NULL;
	packet__cleanup(&context->in_packet);
	context->out_packet = NULL;
	context->current_out_packet = NULL;

	context->address = NULL;
	if((int)sock >= 0){
		if(!net__socket_get_address(sock, address, 1024)){
			context->address = mosquitto__strdup(address);
		}
		if(!context->address){
			/* getpeername and inet_ntop failed and not a bridge */
			mosquitto__free(context);
			return NULL;
		}
	}
	context->bridge = NULL;
	context->msgs_in.inflight_maximum = db->config->max_inflight_messages;
	context->msgs_out.inflight_maximum = db->config->max_inflight_messages;
	context->msgs_in.inflight_quota = db->config->max_inflight_messages;
	context->msgs_out.inflight_quota = db->config->max_inflight_messages;
	context->maximum_qos = 2;
#ifdef WITH_TLS
	context->ssl = NULL;
#endif

	if((int)context->sock >= 0){
		HASH_ADD(hh_sock, db->contexts_by_sock, sock, sizeof(context->sock), context);
	}
	return context;
}

/*
 * This will result in any outgoing packets going unsent. If we're disconnected
 * forcefully then it is usually an error condition and shouldn't be a problem,
 * but it will mean that CONNACK messages will never get sent for bad protocol
 * versions for example.
 */
void context__cleanup(struct mosquitto_db *db, struct mosquitto *context, bool do_free)
{
	struct mosquitto__packet *packet;
#ifdef WITH_BRIDGE
	int i;
#endif

	if(!context) return;

#ifdef WITH_BRIDGE
	if(context->bridge){
		for(i=0; i<db->bridge_count; i++){
			if(db->bridges[i] == context){
				db->bridges[i] = NULL;
			}
		}
		mosquitto__free(context->bridge->local_clientid);
		context->bridge->local_clientid = NULL;

		mosquitto__free(context->bridge->local_username);
		context->bridge->local_username = NULL;

		mosquitto__free(context->bridge->local_password);
		context->bridge->local_password = NULL;

		if(context->bridge->remote_clientid != context->id){
			mosquitto__free(context->bridge->remote_clientid);
		}
		context->bridge->remote_clientid = NULL;

		if(context->bridge->remote_username != context->username){
			mosquitto__free(context->bridge->remote_username);
		}
		context->bridge->remote_username = NULL;

		if(context->bridge->remote_password != context->password){
			mosquitto__free(context->bridge->remote_password);
		}
		context->bridge->remote_password = NULL;
	}
#endif

	alias__free_all(context);

	mosquitto__free(context->auth_method);
	context->auth_method = NULL;

	mosquitto__free(context->username);
	context->username = NULL;

	mosquitto__free(context->password);
	context->password = NULL;

	net__socket_close(db, context);
	if(do_free || context->clean_start){
		sub__clean_session(db, context);
		db__messages_delete(db, context);
	}

	mosquitto__free(context->address);
	context->address = NULL;

	context__send_will(db, context);

	if(context->id){
		context__remove_from_by_id(db, context);
		mosquitto__free(context->id);
		context->id = NULL;
	}
	packet__cleanup(&(context->in_packet));
	if(context->current_out_packet){
		packet__cleanup(context->current_out_packet);
		mosquitto__free(context->current_out_packet);
		context->current_out_packet = NULL;
	}
	while(context->out_packet){
		packet__cleanup(context->out_packet);
		packet = context->out_packet;
		context->out_packet = context->out_packet->next;
		mosquitto__free(packet);
	}
	if(do_free || context->clean_start){
		db__messages_delete(db, context);
	}
#if defined(WITH_BROKER) && defined(__GLIBC__) && defined(WITH_ADNS)
	if(context->adns){
		gai_cancel(context->adns);
		mosquitto__free((struct addrinfo *)context->adns->ar_request);
		mosquitto__free(context->adns);
	}
#endif
	if(do_free){
		mosquitto__free(context);
	}
}


void context__send_will(struct mosquitto_db *db, struct mosquitto *ctxt)
{
	if(ctxt->state != mosq_cs_disconnecting && ctxt->will){
		if(ctxt->will_delay_interval > 0){
			will_delay__add(ctxt);
			return;
		}

		if(mosquitto_acl_check(db, ctxt,
					ctxt->will->msg.topic,
					ctxt->will->msg.payloadlen,
					ctxt->will->msg.payload,
					ctxt->will->msg.qos,
					ctxt->will->msg.retain,
					MOSQ_ACL_WRITE) == MOSQ_ERR_SUCCESS){

			/* Unexpected disconnect, queue the client will. */
			db__messages_easy_queue(db, ctxt,
					ctxt->will->msg.topic,
					ctxt->will->msg.qos,
					ctxt->will->msg.payloadlen,
					ctxt->will->msg.payload,
					ctxt->will->msg.retain,
					ctxt->will->expiry_interval,
					&ctxt->will->properties);
		}
	}
	will__clear(ctxt);
}


void context__disconnect(struct mosquitto_db *db, struct mosquitto *context)
{
	net__socket_close(db, context);

	context__send_will(db, context);
	if(context->session_expiry_interval == 0){
<<<<<<< HEAD

=======
		/* Client session is due to be expired now */
>>>>>>> 70cc79a6
#ifdef WITH_BRIDGE
		if(!context->bridge)
#endif
		{

			if(context->will_delay_interval == 0){
				/* This will be done later, after the will is published for delay>0. */
				context__add_to_disused(db, context);
			}
		}
	}else{
		session_expiry__add(db, context);
	}
	mosquitto__set_state(context, mosq_cs_disconnected);
}

void context__add_to_disused(struct mosquitto_db *db, struct mosquitto *context)
{
	if(context->state == mosq_cs_disused) return;

	mosquitto__set_state(context, mosq_cs_disused);

	if(context->id){
		context__remove_from_by_id(db, context);
		mosquitto__free(context->id);
		context->id = NULL;
	}

	if(db->ll_for_free){
		context->for_free_next = db->ll_for_free;
		db->ll_for_free = context;
	}else{
		db->ll_for_free = context;
	}
}

void context__free_disused(struct mosquitto_db *db)
{
	struct mosquitto *context, *next;
#ifdef WITH_WEBSOCKETS
	struct mosquitto *last = NULL;
#endif
	assert(db);

	context = db->ll_for_free;
	while(context){
#ifdef WITH_WEBSOCKETS
		if(context->wsi){
			/* Don't delete yet, lws hasn't finished with it */
			if(last){
				last->for_free_next = context;
			}else{
				db->ll_for_free = context;
			}
			next = context->for_free_next;
			context->for_free_next = NULL;
			last = context;
			context = next;
		}else
#endif
		{
			next = context->for_free_next;
			context__cleanup(db, context, true);
			context = next;
		}
	}
	db->ll_for_free = NULL;
}


void context__remove_from_by_id(struct mosquitto_db *db, struct mosquitto *context)
{
	if(context->removed_from_by_id == false && context->id){
		HASH_DELETE(hh_id, db->contexts_by_id, context);
		context->removed_from_by_id = true;
	}
}
<|MERGE_RESOLUTION|>--- conflicted
+++ resolved
@@ -25,10 +25,7 @@
 #include "packet_mosq.h"
 #include "property_mosq.h"
 #include "time_mosq.h"
-<<<<<<< HEAD
-=======
 #include "util_mosq.h"
->>>>>>> 70cc79a6
 #include "will_mosq.h"
 
 #include "uthash.h"
@@ -233,11 +230,7 @@
 
 	context__send_will(db, context);
 	if(context->session_expiry_interval == 0){
-<<<<<<< HEAD
-
-=======
 		/* Client session is due to be expired now */
->>>>>>> 70cc79a6
 #ifdef WITH_BRIDGE
 		if(!context->bridge)
 #endif
