--- conflicted
+++ resolved
@@ -988,11 +988,7 @@
 	mosquitto_property *properties = NULL;
 	struct mosquitto_msg_store *retained;
 
-<<<<<<< HEAD
-	if(branch->retained->message_expiry_time > 0 && now > branch->retained->message_expiry_time){
-=======
 	if(branch->retained->message_expiry_time > 0 && now >= branch->retained->message_expiry_time){
->>>>>>> 70cc79a6
 		db__msg_store_ref_dec(db, &branch->retained);
 		branch->retained = NULL;
 #ifdef WITH_SYS_TREE
