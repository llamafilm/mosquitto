/*
Copyright (c) 2010-2015 Roger Light <roger@atchoo.org>

All rights reserved. This program and the accompanying materials
are made available under the terms of the Eclipse Public License v1.0
and Eclipse Distribution License v1.0 which accompany this distribution.
 
The Eclipse Public License is available at
   http://www.eclipse.org/legal/epl-v10.html
and the Eclipse Distribution License is available at
  http://www.eclipse.org/org/documents/edl-v10.php.
 
Contributors:
   Roger Light - initial implementation and documentation.
*/

/* A note on matching topic subscriptions.
 *
 * Topics can be up to 32767 characters in length. The / character is used as a
 * hierarchy delimiter. Messages are published to a particular topic.
 * Clients may subscribe to particular topics directly, but may also use
 * wildcards in subscriptions.  The + and # characters are used as wildcards.
 * The # wildcard can be used at the end of a subscription only, and is a
 * wildcard for the level of hierarchy at which it is placed and all subsequent
 * levels.
 * The + wildcard may be used at any point within the subscription and is a
 * wildcard for only the level of hierarchy at which it is placed.
 * Neither wildcard may be used as part of a substring.
 * Valid:
 * 	a/b/+
 * 	a/+/c
 * 	a/#
 * 	a/b/#
 * 	#
 * 	+/b/c
 * 	+/+/+
 * Invalid:
 *	a/#/c
 *	a+/b/c
 * Valid but non-matching:
 *	a/b
 *	a/+
 *	+/b
 *	b/c/a
 *	a/b/d
 */

#include "config.h"

#include <assert.h>
#include <stdio.h>
#include <string.h>

#include "mosquitto_broker.h"
#include "memory_mosq.h"
#include "util_mosq.h"

struct sub__token {
	struct sub__token *next;
	mosquitto__topic_element_uhpa topic;
	uint16_t topic_len;
};

static int subs__process(struct mosquitto_db *db, struct mosquitto__subhier *hier, const char *source_id, const char *topic, int qos, int retain, struct mosquitto_msg_store *stored, bool set_retain)
{
	int rc = 0;
	int rc2;
	int client_qos, msg_qos;
	uint16_t mid;
	struct mosquitto__subleaf *leaf;
	bool client_retain;

	leaf = hier->subs;

	if(retain && set_retain){
#ifdef WITH_PERSISTENCE
		if(strncmp(topic, "$SYS", 4)){
			/* Retained messages count as a persistence change, but only if
			 * they aren't for $SYS. */
			db->persistence_changes++;
		}
#endif
		if(hier->retained){
			db__msg_store_deref(db, &hier->retained);
#ifdef WITH_SYS_TREE
			db->retained_count--;
#endif
		}
		if(stored->payloadlen){
			hier->retained = stored;
			hier->retained->ref_count++;
#ifdef WITH_SYS_TREE
			db->retained_count++;
#endif
		}else{
			hier->retained = NULL;
		}
	}
	while(source_id && leaf){
		if(!leaf->context->id || (leaf->context->is_bridge && !strcmp(leaf->context->id, source_id))){
			leaf = leaf->next;
			continue;
		}
		/* Check for ACL topic access. */
		rc2 = mosquitto_acl_check(db, leaf->context, topic, MOSQ_ACL_READ);
		if(rc2 == MOSQ_ERR_ACL_DENIED){
			leaf = leaf->next;
			continue;
		}else if(rc2 == MOSQ_ERR_SUCCESS){
			client_qos = leaf->qos;

			if(db->config->upgrade_outgoing_qos){
				msg_qos = client_qos;
			}else{
				if(qos > client_qos){
					msg_qos = client_qos;
				}else{
					msg_qos = qos;
				}
			}
			if(msg_qos){
				mid = mosquitto__mid_generate(leaf->context);
			}else{
				mid = 0;
			}
			if(leaf->context->is_bridge){
				/* If we know the client is a bridge then we should set retain
				 * even if the message is fresh. If we don't do this, retained
				 * messages won't be propagated. */
				client_retain = retain;
			}else{
				/* Client is not a bridge and this isn't a stale message so
				 * retain should be false. */
				client_retain = false;
			}
			if(db__message_insert(db, leaf->context, mid, mosq_md_out, msg_qos, client_retain, stored) == 1) rc = 1;
		}else{
			return 1; /* Application error */
		}
		leaf = leaf->next;
	}
	return rc;
}

static struct sub__token *sub__topic_append(struct sub__token **tail, struct sub__token **topics, char *topic)
{
	struct sub__token *new_topic;

	if(!topic){
		return NULL;
	}
	new_topic = mosquitto__malloc(sizeof(struct sub__token));
	if(!new_topic){
		return NULL;
	}
	new_topic->next = NULL;
	new_topic->topic_len = strlen(topic);
	if(UHPA_ALLOC_TOPIC(new_topic) == 0){
		mosquitto__free(new_topic);
		return NULL;
	}
	strncpy(UHPA_ACCESS_TOPIC(new_topic), topic, new_topic->topic_len+1);

	if(*tail){
		(*tail)->next = new_topic;
		*tail = (*tail)->next;
	}else{
		*topics = new_topic;
		*tail = new_topic;
	}
	return new_topic;
}

static int sub__topic_tokenise(const char *subtopic, struct sub__token **topics)
{
	struct sub__token *new_topic, *tail = NULL;
	int len;
	int start, stop, tlen;
	int i;
	mosquitto__topic_element_uhpa topic;

	assert(subtopic);
	assert(topics);

	if(subtopic[0] != '$'){
		new_topic = sub__topic_append(&tail, topics, "");
		if(!new_topic) goto cleanup;
	}

	len = strlen(subtopic);

	if(subtopic[0] == '/'){
		new_topic = sub__topic_append(&tail, topics, "");
		if(!new_topic) goto cleanup;

		start = 1;
	}else{
		start = 0;
	}

	stop = 0;
	for(i=start; i<len+1; i++){
		if(subtopic[i] == '/' || subtopic[i] == '\0'){
			stop = i;

			if(start != stop){
				tlen = stop-start;

				if(UHPA_ALLOC(topic, tlen+1) == 0) goto cleanup;
				memcpy(UHPA_ACCESS(topic, tlen+1), &subtopic[start], tlen);
				UHPA_ACCESS(topic, tlen+1)[tlen] = '\0';
				new_topic = sub__topic_append(&tail, topics, UHPA_ACCESS(topic, tlen+1));
				UHPA_FREE(topic, tlen+1);
			}else{
				new_topic = sub__topic_append(&tail, topics, "");
			}
			if(!new_topic) goto cleanup;
			start = i+1;
		}
	}

	return MOSQ_ERR_SUCCESS;

cleanup:
	tail = *topics;
	*topics = NULL;
	while(tail){
		UHPA_FREE_TOPIC(tail);
		new_topic = tail->next;
		mosquitto__free(tail);
		tail = new_topic;
	}
	return 1;
}

static void sub__topic_tokens_free(struct sub__token *tokens)
{
	struct sub__token *tail;

	while(tokens){
		tail = tokens->next;
		UHPA_FREE_TOPIC(tokens);
		mosquitto__free(tokens);
		tokens = tail;
	}
}

static int sub__add_recurse(struct mosquitto_db *db, struct mosquitto *context, int qos, struct mosquitto__subhier *subhier, struct sub__token *tokens)
	/* FIXME - this function has the potential to leak subhier, audit calling functions. */
{
	struct mosquitto__subhier *branch, *last = NULL;
	struct mosquitto__subleaf *leaf, *last_leaf;
	struct mosquitto__subhier **subs;
	int i;

	if(!tokens){
		if(context && context->id){
			leaf = subhier->subs;
			last_leaf = NULL;
			while(leaf){
				if(leaf->context && leaf->context->id && !strcmp(leaf->context->id, context->id)){
					/* Client making a second subscription to same topic. Only
					 * need to update QoS. Return -1 to indicate this to the
					 * calling function. */
					leaf->qos = qos;
					if(context->protocol == mosq_p_mqtt31){
						return -1;
					}else{
						/* mqttv311 requires retained messages are resent on
						 * resubscribe. */
						return 0;
					}
				}
				last_leaf = leaf;
				leaf = leaf->next;
			}
			leaf = mosquitto__malloc(sizeof(struct mosquitto__subleaf));
			if(!leaf) return MOSQ_ERR_NOMEM;
			leaf->next = NULL;
			leaf->context = context;
			leaf->qos = qos;
			for(i=0; i<context->sub_count; i++){
				if(!context->subs[i]){
					context->subs[i] = subhier;
					break;
				}
			}
			if(i == context->sub_count){
				subs = mosquitto__realloc(context->subs, sizeof(struct mosquitto__subhier *)*(context->sub_count + 1));
				if(!subs){
					mosquitto__free(leaf);
					return MOSQ_ERR_NOMEM;
				}
				context->subs = subs;
				context->sub_count++;
				context->subs[context->sub_count-1] = subhier;
			}
			if(last_leaf){
				last_leaf->next = leaf;
				leaf->prev = last_leaf;
			}else{
				subhier->subs = leaf;
				leaf->prev = NULL;
			}
#ifdef WITH_SYS_TREE
			db->subscription_count++;
#endif
		}
		return MOSQ_ERR_SUCCESS;
	}

	branch = subhier->children;
	while(branch){
		if(!strcmp(UHPA_ACCESS_TOPIC(branch), UHPA_ACCESS_TOPIC(tokens))){
			return sub__add_recurse(db, context, qos, branch, tokens->next);
		}
		last = branch;
		branch = branch->next;
	}
	/* Not found */
	branch = mosquitto__calloc(1, sizeof(struct mosquitto__subhier));
	if(!branch) return MOSQ_ERR_NOMEM;
	branch->parent = subhier;
	branch->topic_len = tokens->topic_len;
	if(UHPA_ALLOC_TOPIC(branch) == 0){
		mosquitto__free(branch);
		return MOSQ_ERR_NOMEM;
	}
	strncpy(UHPA_ACCESS_TOPIC(branch), UHPA_ACCESS_TOPIC(tokens), branch->topic_len+1);
	if(!last){
		subhier->children = branch;
	}else{
		last->next = branch;
	}
	return sub__add_recurse(db, context, qos, branch, tokens->next);
}

static int sub__remove_recurse(struct mosquitto_db *db, struct mosquitto *context, struct mosquitto__subhier *subhier, struct sub__token *tokens)
{
	struct mosquitto__subhier *branch, *last = NULL;
	struct mosquitto__subleaf *leaf;
	int i;

	if(!tokens){
		leaf = subhier->subs;
		while(leaf){
			if(leaf->context==context){
#ifdef WITH_SYS_TREE
				db->subscription_count--;
#endif
				if(leaf->prev){
					leaf->prev->next = leaf->next;
				}else{
					subhier->subs = leaf->next;
				}
				if(leaf->next){
					leaf->next->prev = leaf->prev;
				}
				mosquitto__free(leaf);

				/* Remove the reference to the sub that the client is keeping.
				 * It would be nice to be able to use the reference directly,
				 * but that would involve keeping a copy of the topic string in
				 * each subleaf. Might be worth considering though. */
				for(i=0; i<context->sub_count; i++){
					if(context->subs[i] == subhier){
						context->subs[i] = NULL;
						break;
					}
				}
				return MOSQ_ERR_SUCCESS;
			}
			leaf = leaf->next;
		}
		return MOSQ_ERR_SUCCESS;
	}

	branch = subhier->children;
	while(branch){
		if(!strcmp(UHPA_ACCESS_TOPIC(branch), UHPA_ACCESS_TOPIC(tokens))){
			sub__remove_recurse(db, context, branch, tokens->next);
			if(!branch->children && !branch->subs && !branch->retained){
				if(last){
					last->next = branch->next;
				}else{
					subhier->children = branch->next;
				}
				UHPA_FREE_TOPIC(branch);
				mosquitto__free(branch);
			}
			return MOSQ_ERR_SUCCESS;
		}
		last = branch;
		branch = branch->next;
	}
	return MOSQ_ERR_SUCCESS;
}

static void sub__search(struct mosquitto_db *db, struct mosquitto__subhier *subhier, struct sub__token *tokens, const char *source_id, const char *topic, int qos, int retain, struct mosquitto_msg_store *stored, bool set_retain)
{
	/* FIXME - need to take into account source_id if the client is a bridge */
	struct mosquitto__subhier *branch;
	bool sr;

	branch = subhier->children;
	while(branch){
		sr = set_retain;

		if(tokens && UHPA_ACCESS_TOPIC(tokens)
					&& (!strcmp(UHPA_ACCESS_TOPIC(branch), UHPA_ACCESS_TOPIC(tokens))
					|| !strcmp(UHPA_ACCESS_TOPIC(branch), "+"))){
			/* The topic matches this subscription.
			 * Doesn't include # wildcards */
			if(!strcmp(UHPA_ACCESS_TOPIC(branch), "+")){
				/* Don't set a retained message where + is in the hierarchy. */
				sr = false;
			}
			sub__search(db, branch, tokens->next, source_id, topic, qos, retain, stored, sr);
			if(!tokens->next){
				subs__process(db, branch, source_id, topic, qos, retain, stored, sr);
			}
		}else if(!strcmp(UHPA_ACCESS_TOPIC(branch), "#") && !branch->children){
			/* The topic matches due to a # wildcard - process the
			 * subscriptions but *don't* return. Although this branch has ended
			 * there may still be other subscriptions to deal with.
			 */
			subs__process(db, branch, source_id, topic, qos, retain, stored, false);
		}
		branch = branch->next;
	}
}

int sub__add(struct mosquitto_db *db, struct mosquitto *context, const char *sub, int qos, struct mosquitto__subhier *root)
{
	int rc = 0;
	struct mosquitto__subhier *subhier, *child;
	struct sub__token *tokens = NULL;

	assert(root);
	assert(sub);

	if(sub__topic_tokenise(sub, &tokens)) return 1;

	subhier = root->children;
	while(subhier){
		if(!strcmp(UHPA_ACCESS_TOPIC(subhier), UHPA_ACCESS_TOPIC(tokens))){
			rc = sub__add_recurse(db, context, qos, subhier, tokens);
			break;
		}
		subhier = subhier->next;
	}
	if(!subhier){
		child = mosquitto__malloc(sizeof(struct mosquitto__subhier));
		if(!child){
			sub__topic_tokens_free(tokens);
			log__printf(NULL, MOSQ_LOG_ERR, "Error: Out of memory.");
			return MOSQ_ERR_NOMEM;
		}
		child->parent = root;
		child->topic_len = tokens->topic_len;
		if(UHPA_ALLOC_TOPIC(child) == 0){
			sub__topic_tokens_free(tokens);
			log__printf(NULL, MOSQ_LOG_ERR, "Error: Out of memory.");
			return MOSQ_ERR_NOMEM;
		}
		strncpy(UHPA_ACCESS_TOPIC(child), UHPA_ACCESS_TOPIC(tokens), child->topic_len+1);

		child->subs = NULL;
		child->children = NULL;
		child->retained = NULL;
		if(db->subs.children){
			child->next = db->subs.children;
		}else{
			child->next = NULL;
		}
		db->subs.children = child;

		rc = sub__add_recurse(db, context, qos, child, tokens);
	}

	sub__topic_tokens_free(tokens);

	/* We aren't worried about -1 (already subscribed) return codes. */
	if(rc == -1) rc = MOSQ_ERR_SUCCESS;
	return rc;
}

int sub__remove(struct mosquitto_db *db, struct mosquitto *context, const char *sub, struct mosquitto__subhier *root)
{
	int rc = 0;
	struct mosquitto__subhier *subhier;
	struct sub__token *tokens = NULL;

	assert(root);
	assert(sub);

	if(sub__topic_tokenise(sub, &tokens)) return 1;

	subhier = root->children;
	while(subhier){
		if(!strcmp(UHPA_ACCESS_TOPIC(subhier), UHPA_ACCESS_TOPIC(tokens))){
			rc = sub__remove_recurse(db, context, subhier, tokens);
			break;
		}
		subhier = subhier->next;
	}

	sub__topic_tokens_free(tokens);

	return rc;
}

int sub__messages_queue(struct mosquitto_db *db, const char *source_id, const char *topic, int qos, int retain, struct mosquitto_msg_store **stored)
{
	int rc = 0;
	struct mosquitto__subhier *subhier;
	struct sub__token *tokens = NULL;

	assert(db);
	assert(topic);

	if(sub__topic_tokenise(topic, &tokens)) return 1;

	/* Protect this message until we have sent it to all
	clients - this is required because websockets client calls
	db__message_write(), which could remove the message if ref_count==0.
	*/
	(*stored)->ref_count++;

	subhier = db->subs.children;
	while(subhier){
		if(!strcmp(UHPA_ACCESS_TOPIC(subhier), UHPA_ACCESS_TOPIC(tokens))){
			if(retain){
				/* We have a message that needs to be retained, so ensure that the subscription
				 * tree for its topic exists.
				 */
				sub__add_recurse(db, NULL, 0, subhier, tokens);
			}
			sub__search(db, subhier, tokens, source_id, topic, qos, retain, *stored, true);
		}
		subhier = subhier->next;
	}
	sub__topic_tokens_free(tokens);

	/* Remove our reference and free if needed. */
	db__msg_store_deref(db, stored);

	return rc;
}


/* Remove a subhier element, and return its parent if that needs freeing as well. */
static struct mosquitto__subhier *tmp_remove_subs(struct mosquitto__subhier *sub)
{
	struct mosquitto__subhier *parent;
	struct mosquitto__subhier *hier;
	struct mosquitto__subhier *last = NULL;

	if(!sub || !sub->parent){
		return NULL;
	}

	if(sub->children || sub->subs){
		return NULL;
	}

	parent = sub->parent;
	hier = sub->parent->children;

	while(hier){
		if(hier == sub){
			if(last){
				last->next = hier->next;
			}else{
				parent->children = hier->next;
			}
<<<<<<< HEAD
			UHPA_FREE_TOPIC(sub);
			mosquitto__free(sub);
=======
			_mosquitto_free(sub->topic);
			_mosquitto_free(sub);
>>>>>>> 646e0a0c
			break;
		}
		last = hier;
		hier = hier->next;
	}
	if(parent->subs == NULL
			&& parent->children == NULL
			&& parent->retained == NULL
			&& parent->parent){

		return parent;
	}else{
		return NULL;
	}
}


/* Remove all subscriptions for a client.
 */
int sub__clean_session(struct mosquitto_db *db, struct mosquitto *context)
{
	int i;
	struct mosquitto__subleaf *leaf;
	struct mosquitto__subhier *hier;

	for(i=0; i<context->sub_count; i++){
		if(context->subs[i] == NULL){
			continue;
		}
		leaf = context->subs[i]->subs;
		while(leaf){
			if(leaf->context==context){
#ifdef WITH_SYS_TREE
				db->subscription_count--;
#endif
				if(leaf->prev){
					leaf->prev->next = leaf->next;
				}else{
					context->subs[i]->subs = leaf->next;
				}
				if(leaf->next){
					leaf->next->prev = leaf->prev;
				}
				mosquitto__free(leaf);
				break;
			}
			leaf = leaf->next;
		}
		if(context->subs[i]->subs == NULL
				&& context->subs[i]->children == NULL
				&& context->subs[i]->retained == NULL
				&& context->subs[i]->parent){

			hier = context->subs[i];
			context->subs[i] = NULL;
			do{
				hier = tmp_remove_subs(hier);
			}while(hier);
		}
	}
	mosquitto__free(context->subs);
	context->subs = NULL;
	context->sub_count = 0;

	return MOSQ_ERR_SUCCESS;
}

void sub__tree_print(struct mosquitto__subhier *root, int level)
{
	int i;
	struct mosquitto__subhier *branch;
	struct mosquitto__subleaf *leaf;

	if(level > 1){
		for(i=0; i<(level-2)*2; i++){
			printf(" ");
		}
		printf("%s", UHPA_ACCESS_TOPIC(root));
		leaf = root->subs;
		while(leaf){
			if(leaf->context){
				printf(" (%s, %d)", leaf->context->id, leaf->qos);
			}else{
				printf(" (%s, %d)", "", leaf->qos);
			}
			leaf = leaf->next;
		}
		if(root->retained){
			printf(" (r)");
		}
		printf("\n");
	}

	branch = root->children;
	while(branch){
		sub__tree_print(branch, level+1);
		branch = branch->next;
	}
}

static int retain__process(struct mosquitto_db *db, struct mosquitto_msg_store *retained, struct mosquitto *context, const char *sub, int sub_qos)
{
	int rc = 0;
	int qos;
	uint16_t mid;

	rc = mosquitto_acl_check(db, context, retained->topic, MOSQ_ACL_READ);
	if(rc == MOSQ_ERR_ACL_DENIED){
		return MOSQ_ERR_SUCCESS;
	}else if(rc != MOSQ_ERR_SUCCESS){
		return rc;
	}

	qos = retained->qos;

	if(qos > sub_qos) qos = sub_qos;
	if(qos > 0){
		mid = mosquitto__mid_generate(context);
	}else{
		mid = 0;
	}
	return db__message_insert(db, context, mid, mosq_md_out, qos, true, retained);
}

static int retain__search(struct mosquitto_db *db, struct mosquitto__subhier *subhier, struct sub__token *tokens, struct mosquitto *context, const char *sub, int sub_qos, int level)
{
	struct mosquitto__subhier *branch;
	int flag = 0;

	branch = subhier->children;
	while(branch){
		/* Subscriptions with wildcards in aren't really valid topics to publish to
		 * so they can't have retained messages.
		 */
		if(!strcmp(UHPA_ACCESS_TOPIC(tokens), "#") && !tokens->next){
			/* Set flag to indicate that we should check for retained messages
			 * on "foo" when we are subscribing to e.g. "foo/#" and then exit
			 * this function and return to an earlier retain__search().
			 */
			flag = -1;
			if(branch->retained){
				retain__process(db, branch->retained, context, sub, sub_qos);
			}
			if(branch->children){
				retain__search(db, branch, tokens, context, sub, sub_qos, level+1);
			}
		}else if(strcmp(UHPA_ACCESS_TOPIC(branch), "+")
					&& (!strcmp(UHPA_ACCESS_TOPIC(branch), UHPA_ACCESS_TOPIC(tokens))
					|| !strcmp(UHPA_ACCESS_TOPIC(tokens), "+"))){
			if(tokens->next){
				if(retain__search(db, branch, tokens->next, context, sub, sub_qos, level+1) == -1
						|| (!branch->next && tokens->next && !strcmp(UHPA_ACCESS_TOPIC(tokens->next), "#") && level>0)){

					if(branch->retained){
						retain__process(db, branch->retained, context, sub, sub_qos);
					}
				}
			}else{
				if(branch->retained){
					retain__process(db, branch->retained, context, sub, sub_qos);
				}
			}
		}

		branch = branch->next;
	}
	return flag;
}

int sub__retain_queue(struct mosquitto_db *db, struct mosquitto *context, const char *sub, int sub_qos)
{
	struct mosquitto__subhier *subhier;
	struct sub__token *tokens = NULL, *tail;

	assert(db);
	assert(context);
	assert(sub);

	if(sub__topic_tokenise(sub, &tokens)) return 1;

	subhier = db->subs.children;
	while(subhier){
		if(!strcmp(UHPA_ACCESS_TOPIC(subhier), UHPA_ACCESS_TOPIC(tokens))){
			retain__search(db, subhier, tokens, context, sub, sub_qos, 0);
			break;
		}
		subhier = subhier->next;
	}
	while(tokens){
		tail = tokens->next;
		UHPA_FREE_TOPIC(tokens);
		mosquitto__free(tokens);
		tokens = tail;
	}

	return MOSQ_ERR_SUCCESS;
}
<|MERGE_RESOLUTION|>--- conflicted
+++ resolved
@@ -574,13 +574,8 @@
 			}else{
 				parent->children = hier->next;
 			}
-<<<<<<< HEAD
 			UHPA_FREE_TOPIC(sub);
 			mosquitto__free(sub);
-=======
-			_mosquitto_free(sub->topic);
-			_mosquitto_free(sub);
->>>>>>> 646e0a0c
 			break;
 		}
 		last = hier;
